--- conflicted
+++ resolved
@@ -3,11 +3,7 @@
   
   <groupId>org.dasein</groupId>
   <artifactId>dasein-cloud-virtustream</artifactId>
-<<<<<<< HEAD
-  <version>2013.07.4</version>
-=======
   <version>2013.07.6-SNAPSHOT</version>
->>>>>>> 23fe59bb
   
   <name>Dasein Cloud Virtustream</name>
   <description>Dasein Cloud implementation for the Virtustream cloud</description>
