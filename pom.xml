<project xmlns="http://maven.apache.org/POM/4.0.0" xmlns:xsi="http://www.w3.org/2001/XMLSchema-instance" xsi:schemaLocation="http://maven.apache.org/POM/4.0.0 http://maven.apache.org/xsd/maven-4.0.0.xsd">
  <modelVersion>4.0.0</modelVersion>
  
  <groupId>org.dasein</groupId>
  <artifactId>dasein-cloud-virtustream</artifactId>
<<<<<<< HEAD
  <version>2013.07.2</version>
=======
  <version>2013.07.4-SNAPSHOT</version>
  
>>>>>>> 0eb3ae65
  <name>Dasein Cloud Virtustream</name>
  <description>Dasein Cloud implementation for the Virtustream cloud</description>

  <properties>
    <project.build.sourceEncoding>UTF-8</project.build.sourceEncoding>
  </properties>

  <licenses>
    <license>
        <name>Apache License 2.0</name>
        <url>http://www.apache.org/licenses/LICENSE-2.0.html</url>
    </license>
  </licenses>
  
  <organization>
    <name>Dell, Inc.</name>
    <url>http://software.dell.com</url>
  </organization>

    <scm>
        <connection>scm:git:git://github.com/greese/dasein-cloud-virtustream.git</connection>
        <developerConnection>scm:git:ssh://git@github.com/greese/dasein-cloud-virtustream.git </developerConnection>
        <url>http://github.com/greese/dasein-cloud-virtustream.git </url>
    </scm>
    
  <parent>
    <groupId>org.sonatype.oss</groupId>
    <artifactId>oss-parent</artifactId>
    <version>5</version>
  </parent>
          
  <dependencies>
      <!-- Compile -->
    <dependency>
        <groupId>org.dasein</groupId>
        <artifactId>dasein-cloud-core</artifactId>
        <version>2013.07.1</version>
        <scope>compile</scope>
        <optional>false</optional>
    </dependency>   
    <dependency>
        <groupId>org.dasein</groupId>
        <artifactId>dasein-util</artifactId>
        <version>2013.02</version>
        <scope>compile</scope>
        <optional>false</optional>
    </dependency>
      <dependency>
          <groupId>org.apache.httpcomponents</groupId>
          <artifactId>httpclient</artifactId>
          <version>4.2.1</version>
      </dependency>
    <dependency>
        <groupId>log4j</groupId>
        <artifactId>log4j</artifactId>
        <version>1.2.17</version>
        <scope>compile</scope>
        <optional>false</optional>
    </dependency>  

      <!-- Test -->
      <dependency>
          <groupId>org.dasein</groupId>
          <artifactId>dasein-cloud-test</artifactId>
          <version>2013.07.1</version>
          <scope>test</scope>
          <optional>false</optional>
      </dependency>
      <dependency>
          <groupId>junit</groupId>
          <artifactId>junit</artifactId>
          <version>4.9</version>
          <scope>test</scope>
      </dependency>
  </dependencies>
  
  <build>
    <plugins>
      <plugin>
        <groupId>org.apache.maven.plugins</groupId>
        <artifactId>maven-compiler-plugin</artifactId>
        <version>2.0.2</version>
        <configuration>
          <source>1.6</source>
          <target>1.6</target>
        </configuration>
      </plugin>  
      <plugin>
        <groupId>org.apache.maven.plugins</groupId>
          <artifactId>maven-javadoc-plugin</artifactId>
          <version>2.7</version>
          <executions>
              <execution>
                  <id>javadoc</id>
                  <phase>package</phase>
                  <goals>
                      <goal>jar</goal>
                  </goals>
              </execution>
          </executions>                
          <configuration>
              <encoding>utf-8</encoding>
              <quiet>true</quiet>
              <links>
                  <link>http://java.sun.com/javase/6/docs/api/</link>
                  <link>http://www.dasein.org/api/dasein-cloud-2012-09</link>
                  <link>http://www.dasein.org/api/dasein-utils</link>
              </links>
              <stylesheetfile>dasein-javadoc.css</stylesheetfile>
              <footer />
          </configuration>
        </plugin>
        <plugin>
            <groupId>com.mycila.maven-license-plugin</groupId>
            <artifactId>maven-license-plugin</artifactId>
            <version>1.8.0</version>
            <configuration>
                <strictCheck>true</strictCheck>
                <encoding>utf-8</encoding>
                <aggregate>true</aggregate>
                <header>src/main/etc/header.txt</header>
                <mapping>
                    <clj>SEMICOLON_STYLE</clj>
                </mapping>
                <excludes>
                    <exclude>thirdparty/**</exclude>
                    <exclude>**/src/**/resources/**</exclude>
                    <exclude>**/LICENSE-APACHE.txt</exclude>
                </excludes>
                <properties>
                    <year>2012-2013</year>
                    <copyrightHolder>Dell, Inc.</copyrightHolder>
                </properties>
            </configuration>
        </plugin>
        <plugin>
             <groupId>org.apache.maven.plugins</groupId>
             <artifactId>maven-source-plugin</artifactId>
             <version>2.1.2</version>
              <executions>
                  <execution>
                      <id>source</id>
                      <phase>package</phase>
                      <goals>
                          <goal>jar-no-fork</goal>
                      </goals>
                  </execution>
              </executions> 
        </plugin>     
        <plugin>
            <groupId>org.apache.maven.plugins</groupId>
            <artifactId>maven-release-plugin</artifactId>
            <version>2.1</version>
      </plugin>
      <plugin>
        <groupId>org.apache.maven.plugins</groupId>
        <artifactId>maven-surefire-plugin</artifactId>
        <version>2.6</version>
        <configuration>
            <systemProperties>
                <property>
                    <name>providerClass</name>
                    <value>${providerClass}</value>
                </property>
                <property>
                    <name>endpoint</name>
                    <value>${endpoint}</value>
                </property>
                <property>
                    <name>accountNumber</name>
                    <value>${accountNumber}</value>
                </property>
                <property>
                    <name>accessPublic</name>
                    <value>${apiSharedKey}</value>
                </property>
                <property>
                    <name>accessPrivate</name>
                    <value>${apiSecretKey}</value>
                </property>
                <property>
                    <name>cloudName</name>
                    <value>${cloudName}</value>
                </property>
                <property>
                    <name>providerName</name>
                    <value>${providerName}</value>
                </property>
                <property>
                    <name>regionId</name>
                    <value>${regionId}</value>
                </property>
            </systemProperties>
          <excludes>
             <exclude>**/TestSuite.java</exclude>
          </excludes>
            <!--  <argLine>-Ddasein.inclusions=StatefulFirewallTests</argLine>   -->
        </configuration>
      </plugin> 
      <plugin>
        <artifactId>maven-dependency-plugin</artifactId>
        <executions>
          <execution>
            <phase>package</phase>
            <goals>
              <goal>copy-dependencies</goal>
            </goals>
            <configuration>
              <outputDirectory>${project.build.directory}/lib</outputDirectory>
            </configuration>
          </execution>
        </executions>
      </plugin>           
    </plugins>
  </build>
  
  <distributionManagement>
    <repository>
        <id>sonatype-nexus-staging</id>
        <url>https://oss.sonatype.org/service/local/staging/deploy/maven2</url>
        <uniqueVersion>false</uniqueVersion>
    </repository>
    <snapshotRepository>
        <id>sonatype-nexus-snapshots</id>
        <url>https://oss.sonatype.org/content/repositories/snapshots</url>
    </snapshotRepository>    
  </distributionManagement>
  
  <developers>
    <developer>
        <name>George Reese</name>
        <id>greese</id>
        <email>george.reese -at- enstratus -dot- com</email>
        <organization>enStratus</organization>
        <roles>
          <role>Java Developer</role>
          <role>PMC</role>
        </roles>
        <url>http://www.enstratus.com</url>
        <timezone>-6</timezone>
    </developer>  
    <developer>
        <name>Morgan Catlin</name>
        <id>sylistron</id>
        <email>morgan.catlin -at- valtira -dot- com</email>
        <organization>enStratus</organization>
        <roles>
          <role>Java Developer</role>
        </roles>
        <url>http://www.valtira.com</url>
        <timezone>-6</timezone>
    </developer>    
    <developer>
        <name>Adrian Cole</name>
        <id>ferncam1</id>
        <email>adrian -at- jclouds -dot- org</email>
        <organization>jclouds</organization>
        <roles>
          <role>Java Developer</role>
          <role>PMC</role>
        </roles>
        <url>http://www.jclouds.org</url>
        <timezone>-8</timezone>
    </developer>
  </developers>
      
</project><|MERGE_RESOLUTION|>--- conflicted
+++ resolved
@@ -3,12 +3,8 @@
   
   <groupId>org.dasein</groupId>
   <artifactId>dasein-cloud-virtustream</artifactId>
-<<<<<<< HEAD
-  <version>2013.07.2</version>
-=======
   <version>2013.07.4-SNAPSHOT</version>
   
->>>>>>> 0eb3ae65
   <name>Dasein Cloud Virtustream</name>
   <description>Dasein Cloud implementation for the Virtustream cloud</description>
 
