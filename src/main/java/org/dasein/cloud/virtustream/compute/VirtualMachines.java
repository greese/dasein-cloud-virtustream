/**
 * Copyright (C) 2012-2013 Dell, Inc.
 * See annotations for authorship information
 *
 * ====================================================================
 * Licensed under the Apache License, Version 2.0 (the "License");
 * you may not use this file except in compliance with the License.
 * You may obtain a copy of the License at
 *
 * http://www.apache.org/licenses/LICENSE-2.0
 *
 * Unless required by applicable law or agreed to in writing, software
 * distributed under the License is distributed on an "AS IS" BASIS,
 * WITHOUT WARRANTIES OR CONDITIONS OF ANY KIND, either express or implied.
 * See the License for the specific language governing permissions and
 * limitations under the License.
 * ====================================================================
 */

package org.dasein.cloud.virtustream.compute;

import org.apache.log4j.Logger;
import org.dasein.cloud.CloudException;
import org.dasein.cloud.InternalException;
import org.dasein.cloud.Requirement;
import org.dasein.cloud.ResourceStatus;
import org.dasein.cloud.compute.AbstractVMSupport;
import org.dasein.cloud.compute.Architecture;
import org.dasein.cloud.compute.MachineImage;
import org.dasein.cloud.compute.Platform;
import org.dasein.cloud.compute.VirtualMachine;
import org.dasein.cloud.compute.VirtualMachineCapabilities;
import org.dasein.cloud.compute.VirtualMachineProduct;
import org.dasein.cloud.compute.VMFilterOptions;
import org.dasein.cloud.compute.VMLaunchOptions;
import org.dasein.cloud.compute.VMScalingOptions;
import org.dasein.cloud.compute.VmState;
import org.dasein.cloud.dc.DataCenter;
import org.dasein.cloud.network.RawAddress;
import org.dasein.cloud.network.VLAN;
import org.dasein.cloud.util.APITrace;
import org.dasein.cloud.virtustream.Virtustream;
import org.dasein.cloud.virtustream.VirtustreamMethod;
import org.dasein.cloud.virtustream.network.Networks;
import org.dasein.cloud.virtustream.network.VirtustreamNetworkServices;
import org.dasein.util.CalendarWrapper;
import org.dasein.util.uom.storage.Gigabyte;
import org.dasein.util.uom.storage.Kilobyte;
import org.dasein.util.uom.storage.Megabyte;
import org.dasein.util.uom.storage.Storage;
import org.json.JSONArray;
import org.json.JSONException;
import org.json.JSONObject;

import javax.annotation.Nonnull;
import javax.annotation.Nullable;
import java.text.ParseException;
import java.text.SimpleDateFormat;
import java.util.ArrayList;
import java.util.Date;
import java.util.HashMap;
import java.util.Locale;
import java.util.Map;
import java.util.Properties;
import java.util.Random;
import java.util.TimeZone;

public class VirtualMachines extends AbstractVMSupport {
    static private final Logger logger = Logger.getLogger(VirtualMachines.class);

    static private final String ALTER_VM                    =   "VM.alterVM";
    static private final String CLONE_VM                    =   "VM.cloneVm";
    static private final String GET_VIRTUAL_MACHINE         =   "VM.getVirtualMachine";
    static private final String IS_SUBSCRIBED               =   "VM.isSubscribed";
    static private final String LAUNCH_VM                   =   "VM.launchVM";
    static private final String LIST_VIRTUAL_MACHINES       =   "VM.listVms";
    static private final String LIST_VIRTUAL_MACHINE_STATUS =   "VM.listVmStatus";
    static private final String REBOOT_VIRTUAL_MACHINE      =   "VM.rebootVM";
    static private final String RESUME_VIRTUAL_MACHINE      =   "VM.resumeVM";
    static private final String START_VIRTUAL_MACHINE       =   "VM.startVM";
    static private final String STOP_VIRTUAL_MACHINE        =   "VM.stopVM";
    static private final String SUSPEND_VIRTUAL_MACHINE     =   "VM.suspendVM";
    static private final String TERMINATE_VM                =   "VM.terminateVM";

    static private final String FIND_RESOURCE_POOL          =   "VM.findResourcePool";
    static private final String FIND_STORAGE                =   "VM.findStorage";

    private Virtustream provider = null;

    public VirtualMachines(Virtustream provider) {
        super(provider);
        this.provider = provider;
    }

    @Override
    public VirtualMachine alterVirtualMachine(@Nonnull String vmId, @Nonnull VMScalingOptions options) throws InternalException, CloudException {
        APITrace.begin(provider, ALTER_VM);
        try {
            VirtualMachine vm = getVirtualMachine(vmId);
            if (vm == null) {
                throw new InternalException("Vm with id "+vmId+" does not exist.");
            }
            String body = options.getProviderProductId();
            String[] parts = body.split("\\[");
            VirtustreamMethod method = new VirtustreamMethod(provider);

            String productId = parts[0];
            VirtualMachineProduct vmProduct = getProduct(productId);
            int cpuCore = vmProduct.getCpuCount();
            Storage<Megabyte> ramSize = vmProduct.getRamSize();
            long ramAllocated = ramSize.longValue();

            if (!vm.getProductId().equals(productId)) {
                //Reconfigure VM
                //may need to stop vm first
                VmState state = vm.getCurrentState();
                boolean restart = false;
                if (!state.equals(VmState.STOPPED)) {
                    restart = true;
                    stop(vmId, true);
                    vm = getVirtualMachine(vmId);
                    while (!vm.getCurrentState().equals(VmState.STOPPED)) {
                        try {
                            Thread.sleep(15000L);
                        }
                        catch (InterruptedException ignore) {}
                        vm = getVirtualMachine(vmId);
                    }
                }

                JSONObject json = new JSONObject();
                try {
                    // create json request
                    json.put("VirtualMachineID", vmId);
                    json.put("NumCpu", cpuCore);
                    json.put("RamAllocatedMB", ramAllocated);
                    json.put("ResourcePoolID", vm.getTag("ResourcePoolID"));
                }
                catch (JSONException e) {
                    logger.error(e);
                    throw new InternalException("Unable to parse JSON "+e.getMessage());
                }

                String obj = method.postString("/VirtualMachine/ReconfigureVM", json.toString(), ALTER_VM);
                if (obj != null && obj.length() > 0) {
                    try {
                        json = new JSONObject(obj);
                        if (provider.parseTaskID(json) == null) {
                            logger.warn("No confirmation of ReconfigureVM task completion but no error either");
                        }
                    }
                    catch (JSONException e) {
                        logger.error(e);
                        throw new InternalException("Unable to parse JSON "+e.getMessage());
                    }
                }
                if (restart) {
                    start(vmId);
                }
            }

            if (parts.length > 1) {
                String dataCenterID = vm.getProviderDataCenterId();
                DataCenter dc = provider.getDataCenterServices().getDataCenter(dataCenterID);

                String volumeString = parts[1].substring(0, parts[1].length()-1);
                String[] volumes = volumeString.split(",");
                for (String v : volumes) {
                    String[] details = v.split(":");
                    if (details.length==2 ) {
                        String volumeId = details[0];
                        String sizeinGB = details[1];
                        Storage<Gigabyte> size = new Storage<Gigabyte>(Integer.parseInt(sizeinGB), Storage.GIGABYTE);
                        Storage<Kilobyte> capacity = (Storage<Kilobyte>)size.convertTo(Storage.KILOBYTE);
                        long capacityKB = capacity.longValue();

                        //find a suitable storage location for the hard disk based on the vms resource pool id
                        storageComputeId = getComputeIDFromResourcePool(vm.getTag("ResourcePoolID").toString());
                        String storageId = findAvailableStorage(capacityKB, dc);
                        if (storageId == null) {
                            logger.error("No available storage resource in datacenter "+dc.getName());
                            throw new CloudException("No available storage resource in datacenter "+dc.getName());
                        }

                        if (volumeId.equals("new")) {
                            //add new disk
                            JSONObject disk = new JSONObject();
                            try {
                                disk.put("StorageID", storageId);
                                disk.put("CapacityKB", capacityKB);
                                disk.put("VirtualMachineID", vmId);
                            }
                            catch (JSONException e) {
                                logger.error(e);
                                throw new InternalException("Unable to parse JSON "+e.getMessage());
                            }
                            String obj = method.postString("VirtualMachine/AddDisk", disk.toString(), ALTER_VM);
                            if (obj != null && obj.length() > 0) {
                                try {
                                    JSONObject response = new JSONObject(obj);
                                    if (provider.parseTaskID(response) == null) {
                                        logger.warn("No confirmation of AddDisk task completion but no error either");
                                    }
                                }
                                catch (JSONException e) {
                                    logger.error(e);
                                    throw new InternalException("Unable to parse JSON "+e.getMessage());
                                }
                            }
                        }
                        else {
                            //reconfigure disk
                            JSONObject disk = new JSONObject();
                            try {
                                disk.put("VirtualMachineDiskID", volumeId);
                                disk.put("StorageID", storageId);
                                disk.put("CapacityKB", capacityKB);
                                disk.put("VirtualMachineID", vmId);
                            }
                            catch (JSONException e) {
                                logger.error(e);
                                throw new InternalException("Unable to parse JSON "+e.getMessage());
                            }
                            String obj = method.postString("VirtualMachine/ReconfigureDisk", disk.toString(), ALTER_VM);
                            if (obj != null && obj.length() > 0) {
                                try {
                                    JSONObject response = new JSONObject(obj);
                                    if (provider.parseTaskID(response) == null) {
                                        logger.warn("No confirmation of ReconfigureDisk task completion but no error either");
                                    }
                                }
                                catch (JSONException e) {
                                    logger.error(e);
                                    throw new InternalException("Unable to parse JSON "+e.getMessage());
                                }
                            }
                        }
                    }
                    else {
                        throw new InternalException("Volume string must take format <id>:<sizeInGB>. NB id is 'new' if adding new disk");
                    }
                }
            }

            return getVirtualMachine(vmId);
        }
        finally {
            APITrace.end();
        }
    }

    @Nonnull
    @Override
    public VirtualMachine clone(@Nonnull String vmId, @Nonnull String intoDcId, @Nonnull String name, @Nonnull String description, boolean powerOn, @Nullable String... firewallIds) throws InternalException, CloudException {
        APITrace.begin(provider, CLONE_VM);
        try {
            VirtustreamMethod method = new VirtustreamMethod(provider);
            String body;
            JSONObject json = new JSONObject();
            try {
                json.put("VirtualMachineID", vmId);
                json.put("Name", name);
                json.put("PowerOn", powerOn);
            }
            catch (JSONException e) {
                logger.error(e);
                throw new InternalException("Unable to parse JSON "+json);
            }

            body = json.toString();
            String obj = method.postString("/VirtualMachine/CloneVM", body, CLONE_VM);

            String newVMId = null;
            if (obj != null && obj.length() > 0) {
                try {
                    JSONObject node = new JSONObject(obj);
                    newVMId = provider.parseTaskID(node);
                }
                catch (JSONException e) {
                    logger.error(e);
                    throw new InternalException("Unable to parse JSON "+e.getMessage());
                }
            }
            if (newVMId == null) {
                logger.error("Vm was cloned without error but new id not returned");
                throw new CloudException("Vm was cloned without error but new id not returned");
            }
            long timeout = System.currentTimeMillis()+(CalendarWrapper.MINUTE * 30);
            VirtualMachine vm = getVirtualMachine(newVMId);
            while (timeout > System.currentTimeMillis()) {
                if (vm != null) {
                    return vm;
                }
                try {
                    Thread.sleep(15000l);
                    vm = getVirtualMachine(newVMId);
                }
                catch (InterruptedException ignore) {}
            }
            throw new CloudException("Vm was cloned without error but new vm not found");
        }
        finally {
            APITrace.end();
        }
    }

    private transient volatile VMCapabilities capabilities;
    @Nonnull
    @Override
    public VirtualMachineCapabilities getCapabilities() throws InternalException, CloudException {
        if( capabilities == null ) {
            capabilities = new VMCapabilities(provider);
        }
        return capabilities;
    }

    @Nullable
    @Override
    public VirtualMachineProduct getProduct(@Nonnull String productId) throws InternalException, CloudException {
        String[] parts = productId.split(":");
        int cpuCount, ramInMb;

        if (parts.length < 2) {
            return null;
        }
        try {
            ramInMb = Integer.parseInt(parts[0]);
            cpuCount = Integer.parseInt(parts[1]);
        } catch (NumberFormatException e) {
            return null;
        }
        VirtualMachineProduct product = new VirtualMachineProduct();

        product.setProviderProductId(productId);
        product.setName(ramInMb + "MB - " + cpuCount + " core" + (cpuCount > 1 ? "s" : ""));
        product.setRamSize(new Storage<Megabyte>(ramInMb, Storage.MEGABYTE));
        product.setCpuCount(cpuCount);
        product.setDescription(product.getName());
        product.setRootVolumeSize(new Storage<Gigabyte>(20, Storage.GIGABYTE));
        return product;
    }

    @Nullable
    @Override
    public VirtualMachine getVirtualMachine(@Nonnull String vmId) throws InternalException, CloudException {
        APITrace.begin(provider, GET_VIRTUAL_MACHINE);
        try {
            VirtustreamMethod method = new VirtustreamMethod(provider);
            String obj = method.getString("/VirtualMachine/"+vmId+"?$filter=IsRemoved eq false", GET_VIRTUAL_MACHINE);

            if (obj != null && obj.length() > 0) {
                try {
                    JSONObject json = new JSONObject(obj);
                    VirtualMachine vm = toVirtualMachine(json);

                    if (vm != null) {
                        return vm;

                    }
                }
                catch (JSONException e) {
                    logger.error(e);
                    throw new InternalException("Unable to parse JSON "+e.getMessage());
                }
            }
            return null;
        }
        finally {
            APITrace.end();
        }
    }

    @Override
    public boolean isSubscribed() throws CloudException, InternalException {
        APITrace.begin(provider, IS_SUBSCRIBED);
        try {
            try {
                VirtustreamMethod method = new VirtustreamMethod(provider);
                method.getString("/VirtualMachine?$filter=IsTemplate eq false and IsRemoved eq false", IS_SUBSCRIBED);
                return true;
            }
            catch (Throwable ignore) {
                return false;
            }
        }
        finally {
            APITrace.end();
        }
    }

    @Nonnull
    @Override
    public VirtualMachine launch(@Nonnull VMLaunchOptions withLaunchOptions) throws CloudException, InternalException {
        APITrace.begin(provider, LAUNCH_VM);
        try {
            try {
                VirtustreamMethod method = new VirtustreamMethod(provider);
                String body;

                String templateId = withLaunchOptions.getMachineImageId();
                String name = withLaunchOptions.getHostName();
                String description = withLaunchOptions.getDescription();
                String networkId = withLaunchOptions.getVlanId();
                if (networkId == null) {
                    logger.error("Network is mandatory when launching vms in virtustream");
                    throw new InternalException("Network is mandatory when launching vms in virtustream");
                }
                String tenantId = getContext().getAccountNumber();
                String dataCenterID = withLaunchOptions.getDataCenterId();
                DataCenter dc = provider.getDataCenterServices().getDataCenter(dataCenterID);

                long capacityKB;
                /*if (withLaunchOptions.getRootVolumeProductId() != null) {
                    String volumeProductId = withLaunchOptions.getRootVolumeProductId();
                    Volume volSupport = provider.getComputeServices().getVolumeSupport();
                    VolumeProduct volumeProduct = volSupport.getVolumeProduct(volumeProductId);
                    Storage<Gigabyte> size = volumeProduct.getVolumeSize();
                    Storage<Kilobyte> capacity = (Storage<Kilobyte>)size.convertTo(Storage.KILOBYTE);
                    capacityKB = capacity.longValue();
                }
                else {
                    capacityKB = 20971520;
                }  */
                capacityKB = 20971520;
                //get the device key for the template
                MachineImage img = provider.getComputeServices().getImageSupport().getImage(templateId);
                int diskDeviceKey = Integer.parseInt(img.getTag("diskDeviceKey").toString());
                int nicDeviceKey = Integer.parseInt(img.getTag("nicDeviceKey").toString());
                String nicID = img.getTag("nicID").toString();
                String ostype = (img.getPlatform().equals(Platform.WINDOWS)) ? "Windows" : "Linux";

                int cpuCore;
                long ramAllocated;
                if (withLaunchOptions.getStandardProductId() != null) {
                    String vmProductID = withLaunchOptions.getStandardProductId();
                    VirtualMachineProduct vmProduct = getProduct(vmProductID);
                    cpuCore = vmProduct.getCpuCount();
                    Storage<Megabyte> ramSize = vmProduct.getRamSize();
                    ramAllocated = ramSize.longValue();
                }
                else {
                    cpuCore = 1;
                    ramAllocated = 2048;
                }
                // get suitable resource pool according to selected network
                String networkComputeResourceId = getComputeResourceOfNetwork(networkId);
                String resourcePoolId = findAvailableResourcePool(dc, networkComputeResourceId);
                if (resourcePoolId == null) {
                    logger.error("No available resource pool in datacenter "+dc.getName());
                    throw new CloudException("No available resource pool in datacenter "+dc.getName());
                }

                //find a suitable storage location for the hard disk
                String storageId = findAvailableStorage(capacityKB, dc);
                if (storageId == null) {
                    logger.error("No available storage resource in datacenter "+dc.getName());
                    throw new CloudException("No available storage resource in datacenter "+dc.getName());
                }
                JSONObject disk = new JSONObject();
                disk.put("StorageID", storageId);
                disk.put("CapacityKB", capacityKB);
                disk.put("DeviceKey", diskDeviceKey);
                JSONArray disks = new JSONArray();
                disks.put(disk);

                JSONObject nic = new JSONObject();
                nic.put("NetworkID", networkId);
                nic.put("AdapterType", 1);
                nic.put("DeviceKey", nicDeviceKey);
                nic.put("VirtualMachineNicID", nicID);
                JSONArray nics = new JSONArray();
                nics.put(nic);

<<<<<<< HEAD


=======
>>>>>>> ca6e8ba7
                //customisation of password and ip address and a whole bunch of mandatory params
               /* JSONObject customization = new JSONObject();
                String password = generatePassword();
                ProviderContext ctx = getContext();
                Properties prop = ctx.getCustomProperties();
                String timezoneLocation =  prop.getProperty("TimeZoneID");
                if (timezoneLocation == null) {
                    timezoneLocation = TimeZone.getDefault().getID();
                }

                if (ostype.equalsIgnoreCase("windows")) {
                    JSONArray networksArray = new JSONArray();
                    JSONObject networkCustom = new JSONObject();
                    networkCustom.put("NicNumber", 1);
                    networkCustom.put("IpAddressMode", 1); //dhcp
                    networksArray.put(networkCustom);

                    customization.put("AdministratorPassword", password);
                    customization.put("UseCustomNetworkSettings", "true");
                    customization.put("NetworkCustomizations", networksArray);
                    customization.put("GuestOsType", ostype);
                    customization.put("GuestOsOwnerName", "Owner");
                    customization.put("GuestOsOwnerOrganization", "Org") ;
                    customization.put("DomainName", "Virtustream");
                    customization.put("TimeZone", timezoneLocation);
                    customization.put("DomainAdminUsername", "Administrator");
                    customization.put("DomainAdminPassword", password);
                    customization.put("ComputerNameOption", 3);  //use vm name
                    //todo this seems to be necessary to get windows servers working from the template they provide
                    //but doing this in such a hidden way to the user is a bad idea
                    //check what we should really do but to let windows testing occur lets keep it in for now
                    customization.put("GenerateNewSid", "true");
                }
                else {
                    JSONArray networksArray = new JSONArray();
                    JSONObject networkCustom = new JSONObject();
                    networkCustom.put("NicNumber", 1);
                    networkCustom.put("IpAddressMode", 1); //dhcp
                    networksArray.put(networkCustom);

                    JSONArray dnsSearchPaths = new JSONArray();
                    dnsSearchPaths.put("xstream.local");

                    customization.put("UseCustomNetworkSettings", "true");
                    customization.put("NetworkCustomizations", networksArray);
                    customization.put("GuestOsType", ostype);
                    customization.put("DomainName", "Virtustream");
                    customization.put("DnsSearchPaths", dnsSearchPaths);
                    customization.put("TimeZoneLocation", timezoneLocation);
                    customization.put("ComputerNameOption", 3);  //use vm name
                }  */

                //***************************************************

                // create json request
                JSONObject vmJson = new JSONObject();
                vmJson.put("Description", description);
                vmJson.put("Disks", disks);
                vmJson.put("Nics", nics);
                vmJson.put("NumCpu", cpuCore);
                vmJson.put("RamAllocatedMB", ramAllocated);
                vmJson.put("ResourcePoolID", resourcePoolId);
                vmJson.put("SourceTemplateID", templateId);
                vmJson.put("TenantID", tenantId);
                vmJson.put("CustomerDefinedName", name);
              //  vmJson.put("CustomizationSpecification", customization);

                body = vmJson.toString();

                String obj = method.postString("/VirtualMachine/SetVM", body, LAUNCH_VM);
                if (obj != null && obj.length() > 0) {
                    JSONObject json = new JSONObject(obj);
                    String vmId = provider.parseTaskID(json);
                    if (vmId != null) {
<<<<<<< HEAD
                        // poll for up to 5 minutes - VS can sometimes suffer from race condition problems
                        VirtualMachine vm = null;
                        long timeout = System.currentTimeMillis() + (CalendarWrapper.MINUTE * 5l);
=======
                        // poll for up to 30 minutes - VS can sometimes suffer from race condition problems
                        VirtualMachine vm = null;
                        long timeout = System.currentTimeMillis() + (CalendarWrapper.MINUTE * 30l);
>>>>>>> ca6e8ba7
                        while (timeout > System.currentTimeMillis()) {
                            vm = getVirtualMachine(vmId);
                            if (vm != null) {
                                break;
                            }
                            try {
                                Thread.sleep(15000l);
                            }
                            catch (InterruptedException ignore) {}
                        }
                     //   vm.setRootPassword(password);
                        if (vm == null) {
                            logger.error("VM was launched and new id returned but it has not been found by Virtustream");
                        }
                        return vm;
                    }
                }
                logger.error("Vm was launched without error but new id not returned");
                throw new CloudException("Vm was launched without error but new id not returned");
            }
            catch (JSONException e) {
                logger.error(e);
                throw new InternalException("Unable to parse JSONObject "+e.getMessage());
            }
        }
        finally {
            APITrace.end();
        }
    }

    static private final Random random = new Random();
    private @Nonnull String generatePassword() {
        int len = 8 + random.nextInt(5);
        StringBuilder password = new StringBuilder();

        while( password.length() < len ) {
            char c = (char)random.nextInt(255);

            if( (c >= 'a' && c <= 'z') || (c >= 'A' && c <= 'Z') ) {
                if( c != 'I' && c != 'i' && c != 'o' && c != 'O' && c != 'l' ) {
                    password.append(c);
                }
            }
            else if( c >= '2' && c <='9' ) {
                password.append(c);
            }
            else if( c == '%' || c == '@' || c == '#' || c == '$' || c == '[' || c == ']' ) {
                password.append(c);
            }
        }
        return password.toString();
    }

    private transient ArrayList<VirtualMachineProduct> cachedProducts;

    @Nonnull
    @Override
    public Iterable<VirtualMachineProduct> listProducts(@Nonnull Architecture architecture) throws InternalException, CloudException {
        ArrayList<VirtualMachineProduct> products = cachedProducts;

        if (products == null) {
            products = new ArrayList<VirtualMachineProduct>();

            for (int ram : new int[]{1024, 2048, 4096, 8192, 12288, 16384, 20480, 24576, 28668, 32768}) {
                for (int cpuCount : new int[]{1, 2, 3, 4, 5, 6, 7, 8}) {
                    products.add(getProduct(ram + ":" + cpuCount));
                }
            }
            cachedProducts = products;
        }
        return products;
    }

    @Nonnull
    @Override
    public Iterable<ResourceStatus> listVirtualMachineStatus() throws InternalException, CloudException {
        APITrace.begin(provider, LIST_VIRTUAL_MACHINE_STATUS);
        try {
            try {
                ArrayList<ResourceStatus> list = new ArrayList<ResourceStatus>();
                VirtustreamMethod method = new VirtustreamMethod(provider);
                String obj = method.getString("/VirtualMachine?$filter=IsTemplate eq false and IsRemoved eq false", LIST_VIRTUAL_MACHINE_STATUS);

                if (obj != null && obj.length() > 0) {
                    JSONArray json = new JSONArray(obj);
                    for (int i = 0; i<json.length(); i++) {
                        JSONObject node = json.getJSONObject(i);
                        ResourceStatus status = toStatus(node);

                        if (status != null) {
                            list.add(status);
                        }
                    }
                }
                return list;
            }
            catch (JSONException e) {
                logger.error(e);
                throw new InternalException("Unable to parse JSONObject "+e.getMessage());
            }
        }
        finally {
            APITrace.end();
        }
    }

    @Nonnull
    @Override
    public Iterable<VirtualMachine> listVirtualMachines() throws InternalException, CloudException {
        return listVirtualMachines(null);
    }

    @Nonnull
    @Override
    public Iterable<VirtualMachine> listVirtualMachines(@Nullable VMFilterOptions options) throws InternalException, CloudException {
        APITrace.begin(provider, LIST_VIRTUAL_MACHINES);
        try {
            try {
                VirtustreamMethod method = new VirtustreamMethod(provider);
                ArrayList<VirtualMachine> list = new ArrayList<VirtualMachine>();
                String obj = method.getString("/VirtualMachine?$filter=IsTemplate eq false and IsRemoved eq false", LIST_VIRTUAL_MACHINES);

                if (obj != null && obj.length() > 0) {
                    JSONArray json = new JSONArray(obj);
                    for (int i= 0; i<json.length(); i++) {
                        VirtualMachine vm = toVirtualMachine(json.getJSONObject(i));

                        if (vm != null && (options == null || options.matches(vm))) {
                            list.add(vm);
                        }
                    }
                }
                return list;
            }
            catch (JSONException e) {
                logger.error(e);
                throw new InternalException("Unable to parse JSONObject "+e.getMessage());
            }
        }
        finally {
            APITrace.end();
        }
    }

    @Override
    public void reboot(@Nonnull String vmId) throws CloudException, InternalException {
        APITrace.begin(provider, REBOOT_VIRTUAL_MACHINE);
        try {
            try {
                VirtustreamMethod method = new VirtustreamMethod(provider);
                String obj = method.postString("/VirtualMachine/"+vmId+"/RebootOS", "", REBOOT_VIRTUAL_MACHINE);
                if (obj != null && obj.length()> 0) {
                    JSONObject json = new JSONObject(obj);
                    if (provider.parseTaskID(json) == null) {
                        logger.warn("No confirmation of RebootVM task completion but no error either");
                    }
                }
            }
            catch (JSONException e) {
                logger.error(e);
                throw new InternalException("Unable to parse JSONObject "+e.getMessage());
            }
        }
        finally {
            APITrace.end();
        }
    }

    @Override
    public void resume(@Nonnull String vmId) throws CloudException, InternalException {
        APITrace.begin(provider, RESUME_VIRTUAL_MACHINE);
        try {
            try {
                VirtustreamMethod method = new VirtustreamMethod(provider);
                String obj = method.postString("/VirtualMachine/"+vmId+"/PowerOn", "", RESUME_VIRTUAL_MACHINE);
                if (obj != null && obj.length()> 0) {
                    JSONObject json = new JSONObject(obj);
                    if (provider.parseTaskID(json) == null) {
                        logger.warn("No confirmation of ResumeVM task completion but no error either");
                    }
                }
            }
            catch (JSONException e) {
                logger.error(e);
                throw new InternalException("Unable to parse JSONObject "+e.getMessage());
            }
        }
        finally {
            APITrace.end();
        }
    }

    @Override
    public void start(@Nonnull String vmId) throws InternalException, CloudException {
        APITrace.begin(provider, START_VIRTUAL_MACHINE);
        try {
            try {
                VirtustreamMethod method = new VirtustreamMethod(provider);
                String obj = method.postString("/VirtualMachine/"+vmId+"/PowerOn", "", START_VIRTUAL_MACHINE);
                if (obj != null && obj.length()> 0) {
                    JSONObject json = new JSONObject(obj);
                    if (provider.parseTaskID(json) == null) {
                        logger.warn("No confirmation of StartVM task completion but no error either");
                    }
                }
            }
            catch (JSONException e) {
                logger.error(e);
                throw new InternalException("Unable to parse JSONObject "+e.getMessage());
            }
        }
        finally {
            APITrace.end();
        }
    }

    @Override
    public void stop(@Nonnull String vmId, boolean force) throws InternalException, CloudException {
        APITrace.begin(provider, STOP_VIRTUAL_MACHINE);
        try {
            try {
                VirtustreamMethod method = new VirtustreamMethod(provider);
                if (force) {
                    String obj = method.postString("/VirtualMachine/"+vmId+"/PowerOff", "", STOP_VIRTUAL_MACHINE);
                    if (obj != null && obj.length()> 0) {
                        JSONObject json = new JSONObject(obj);
                        if (provider.parseTaskID(json) == null) {
                            logger.warn("No confirmation of StopVM task completion but no error either");
                        }
                    }
                }
                else {
                    String obj = method.postString("/VirtualMachine/"+vmId+"/ShutdownOS", "", STOP_VIRTUAL_MACHINE);
                    if (obj != null && obj.length() > 0) {
                        JSONObject json = new JSONObject(obj);
                        try {
                            if (provider.parseTaskID(json) == null) {
                                logger.warn("No confirmation of ShutdownOS task completion but no error either");
                            }
                        }
                        catch (CloudException ignore) {
                            logger.error("Unable to shutdown os: "+ignore.getMessage()+" trying force stop");
                            stop(vmId, true);
                        }
                    }
                }
            }
            catch (JSONException e) {
                logger.error(e);
                throw new InternalException("Unable to parse JSONObject "+e.getMessage());
            }
        }
        finally {
            APITrace.end();
        }
    }

    @Override
    public void suspend(@Nonnull String vmId) throws CloudException, InternalException {
        APITrace.begin(provider, SUSPEND_VIRTUAL_MACHINE);
        try {
            try {
                VirtustreamMethod method = new VirtustreamMethod(provider);
                String obj = method.postString("/VirtualMachine/"+vmId+"/Suspend", "", SUSPEND_VIRTUAL_MACHINE);
                if (obj != null && obj.length()> 0) {
                    JSONObject json = new JSONObject(obj);
                    if (provider.parseTaskID(json) == null) {
                        logger.warn("No confirmation of SuspendVM task completion but no error either");
                    }
                }
            }
            catch (JSONException e) {
                logger.error(e);
                throw new InternalException("Unable to parse JSONObject "+e.getMessage());
            }
        }
        finally {
            APITrace.end();
        }
    }

    @Override
    public void terminate(@Nonnull String vmId) throws CloudException, InternalException {
        terminate(vmId, "");
    }

    @Override
    public void terminate(@Nonnull String vmId, @Nullable String explanation) throws InternalException, CloudException {
        APITrace.begin(provider, TERMINATE_VM);
        try {
            VirtustreamMethod method = new VirtustreamMethod(provider);
            VirtualMachine vm = getVirtualMachine(vmId);
            if (!vm.getCurrentState().equals(VmState.STOPPED)) {
                stop(vmId, true);
                vm = getVirtualMachine(vmId);
                long timeout = System.currentTimeMillis()+(CalendarWrapper.MINUTE * 30);
                while (timeout > System.currentTimeMillis()) {
                    try {
                        Thread.sleep(15000L);
                    }
                    catch (InterruptedException ignore) {}
                    vm = getVirtualMachine(vmId);
                    if (vm.getCurrentState().equals(VmState.STOPPED)) {
                        break;
                    }
                }
            }
            if (vm.getCurrentState().equals(VmState.STOPPED)) {
                String obj = method.postString("/VirtualMachine/"+vmId+"/Remove", "", TERMINATE_VM);
                if (obj != null && obj.length() > 0) {
                    try {
                        JSONObject json = new JSONObject(obj);
                        if (provider.parseTaskID(json) == null) {
                            logger.warn("No confirmation of TerminateVM task completion but no error either");
                        }
                    }
                    catch (JSONException e) {
                        logger.error(e);
                        throw new InternalException("Unable to parse JSONObject "+e.getMessage());
                    }

                }
            }
            else {
                logger.error("Server not stopping so can't be deleted");
                throw new CloudException("Server not stopping so can't be deleted");
            }
        }
        finally {
            APITrace.end();
        }
    }

    private VirtualMachine toVirtualMachine(@Nonnull JSONObject json) throws InternalException, CloudException {
        try {
            VirtualMachine vm = new VirtualMachine();
            vm.setClonable(false);
            vm.setImagable(false);
            vm.setPausable(true);
            vm.setPersistent(true);
            vm.setRebootable(true);

            String id;
            if (!json.isNull("VirtualMachineID"))  {
                id = json.getString("VirtualMachineID");
                vm.setProviderVirtualMachineId(id);
            }
            else {
                return null;
            }

            if (json.has("CustomerDefinedName") && !json.isNull("CustomerDefinedName")) {
                vm.setName(json.getString("CustomerDefinedName"));
            }

            //check this is indeed a vm
            boolean isTemplate = json.getBoolean("IsTemplate");
            if (isTemplate) {
                logger.error("Resource with id "+id+" is a template");
                return null;
            }

            boolean isRemoved = json.getBoolean("IsRemoved");
            if (isRemoved) {
                logger.debug("IsRemoved flag is set so not returning vm "+vm.getProviderVirtualMachineId());
                return null;
            }

            if (json.has("Description") && !json.isNull("Description")) {
                vm.setDescription(json.getString("Description"));
            }

            vm.setPlatform(Platform.guess(json.getString("OS")));
            Architecture arch = guess(json.getString("OSFullName"));
            vm.setArchitecture(arch);

            if (json.has("TenantID") && !json.isNull("TenantID")) {
                vm.setProviderOwnerId(json.getString("TenantID"));
            }
            else {
                logger.warn("No tenant id found for "+id);
                return null;
            }
            String regionId = null;
            if (json.has("RegionID") && !json.isNull("RegionID")) {
                regionId = json.getString("RegionID");
            }

            if (json.has("Hypervisor") && !json.isNull("Hypervisor")) {
                JSONObject hv = json.getJSONObject("Hypervisor");
                JSONObject site = hv.getJSONObject("Site");
                vm.setProviderDataCenterId(site.getString("SiteID"));
                if (regionId == null || regionId.equals("0")) {
                    //get region from hypervisor site
                    JSONObject r = site.getJSONObject("Region");
                    regionId = r.getString("RegionID");
                }
            }

            if (json.has("BootTime") && !json.isNull("BootTime")) {
                String string_date = json.getString("BootTime");

                SimpleDateFormat f = new SimpleDateFormat("yyyy-MM-dd'T'HH:mm:ss.SSS'Z'");
                try {
                    Date d = f.parse(string_date);
                    long milliseconds = d.getTime();
                    vm.setLastBootTimestamp(milliseconds);
                    vm.setCreationTimestamp(milliseconds);
                }
                catch (ParseException e) {
                    logger.error(e);
                }
            }

            if (json.has("PowerState") && !json.isNull("PowerState"))  {
                String state = json.getString("PowerState");
                if (state.equalsIgnoreCase("poweredoff")) {
                    vm.setCurrentState(VmState.STOPPED);
                    vm.setImagable(true);
                    vm.setClonable(true);
                }
                else if (state.equalsIgnoreCase("poweredon")) {
                    vm.setCurrentState(VmState.RUNNING);
                }
                else if (state.equalsIgnoreCase("suspended")) {
                    vm.setCurrentState(VmState.SUSPENDED);
                }
                else {
                    logger.warn("Unknown vm state "+state);
                }
            }

            if (json.has("Nics") && !json.isNull("Nics")) {
                JSONArray nics = json.getJSONArray("Nics");
                JSONObject nic = nics.getJSONObject(0);
                if (nic.has("NetworkID") && !nic.isNull("NetworkID")) {
                    vm.setProviderVlanId(nic.getString("NetworkID"));
                }
                if (nic.has("VirtualMachineNicID") && !nic.isNull("VirtualMachineNicID")) {
                    vm.setTag("VirtualMachineNicID", nic.getString("VirtualMachineNicID"));
                }
            }

            if (json.has("IPAddress") && !json.isNull("IPAddress")) {
                String addr = json.getString("IPAddress");
                boolean isPub = isPublicAddress(addr);
                if( isPub ) {
                    vm.setPublicAddresses(new RawAddress(addr));
                    if( vm.getPublicDnsAddress() == null ) {
                        vm.setPublicDnsAddress(addr);
                    }
                }
                else {
                    vm.setPrivateAddresses(new RawAddress(addr));
                    if( vm.getPrivateDnsAddress() == null ) {
                        vm.setPrivateDnsAddress(addr);
                    }
                }
            }

            String cpuCount, ramAllocatedMB;
            cpuCount = json.getString("NumCpu");
            ramAllocatedMB = json.getString("RamAllocatedMB");
            vm.setProductId(ramAllocatedMB + ":" + cpuCount);

            String resourcePoolID = json.getString("ResourcePoolID");
            vm.setTag("ResourcePoolID", resourcePoolID);

            if (regionId == null) {
                logger.warn("Unable to find region id for virtual machine "+id);
                regionId = getContext().getRegionId();
            }

            vm.setProviderRegionId(regionId);

            if (vm.getName() == null) {
                vm.setName(vm.getProviderVirtualMachineId());
            }
            if (vm.getDescription() == null) {
                vm.setDescription(vm.getName());
            }

            return vm;
        }
        catch (JSONException e) {
            logger.error(e);
            throw  new InternalException("Unable to parse JSONObject "+e.getMessage());
        }
    }

    private ResourceStatus toStatus(@Nonnull JSONObject node) throws InternalException, CloudException {
        try {
            String id = node.getString("VirtualMachineID");
            boolean isTemplate = node.getBoolean("IsTemplate");

            if (id == null || isTemplate) {
                return null;
            }
            String state;
            VmState vmState = null;
            if (node.has("PowerState") && !node.isNull("PowerState")) {
                state = node.getString("PowerState");
                if (state.equalsIgnoreCase("poweredoff")) {
                    vmState = VmState.STOPPED;
                }
                else if (state.equalsIgnoreCase("poweredon")) {
                    vmState = VmState.RUNNING;
                }
                else if (state.equalsIgnoreCase("suspended")) {
                    vmState = VmState.SUSPENDED;
                }
                else {
                    logger.warn("Unknown state "+state);
                }
            }
            if (vmState != null) {
                return new ResourceStatus(id, vmState);
            }
            return null;
        }
        catch (JSONException e) {
            logger.error(e);
            throw new InternalException("Unable to parse JSONObject "+e.getMessage());
        }
    }

    private Architecture guess(String desc) {
        Architecture arch = Architecture.I64;

        if( desc.contains("x64") ) {
            arch = Architecture.I64;
        }
        else if( desc.contains("x32") ) {
            arch = Architecture.I32;
        }
        else if( desc.contains("64 bit") ) {
            arch = Architecture.I64;
        }
        else if( desc.contains("32 bit") ) {
            arch = Architecture.I32;
        }
        else if( desc.contains("i386") ) {
            arch = Architecture.I32;
        }
        else if( desc.contains("64") ) {
            arch = Architecture.I64;
        }
        else if( desc.contains("32") ) {
            arch = Architecture.I32;
        }
        return arch;
    }

    private transient String storageComputeId;
    public String findAvailableStorage(@Nonnull long capacityKB, @Nonnull DataCenter dataCenter) throws CloudException, InternalException {
        APITrace.begin(provider, FIND_STORAGE);
        try {
            try {
                VirtustreamMethod method = new VirtustreamMethod(provider);
                HashMap<String, Integer> map = new HashMap<String, Integer>();

                String obj = method.getString("/Storage?$filter=IsRemoved eq false and Hypervisor/Site/SiteID eq '"+dataCenter.getProviderDataCenterId()+"'", FIND_STORAGE);
                if (obj != null && obj.length() > 0) {
                    JSONArray list = new JSONArray(obj);
                    for (int i=0; i<list.length(); i++) {
                        boolean found = false;
                        JSONObject json = list.getJSONObject(i);
                        String id = json.getString("StorageID");
                        long freeSpaceKB = json.getLong("FreeSpaceKB");
                        long storageCapacityKB = json.getLong("CapacityKB");
                        int percentFree = Math.round((storageCapacityKB/freeSpaceKB)*100);
                        JSONArray computeIds = json.getJSONArray("ComputeResourceIDs");
                        for (int j = 0; j < computeIds.length(); j++) {
                            String computeID = computeIds.getString(j);
                            if (computeID.equals(storageComputeId)) {
                                found = true;
                                break;
                            }
                        }

<<<<<<< HEAD
                        // as long as the storage has enough free space we can use it
                        if (capacityKB <= freeSpaceKB && found) {
                            map.put(id, percentFree);
=======
                        JSONArray computeIds = json.getJSONArray("ComputeResourceIDs");
                        for (int j = 0; j < computeIds.length(); j++) {
                            String computeID = computeIds.getString(j);
                            if (computeID.equals(storageComputeId)) {
                                found = true;
                                break;
                            }
>>>>>>> ca6e8ba7
                        }
                        // as long as the storage has enough free space we can use it
                        if (capacityKB <= freeSpaceKB && found) {
                                map.put(id, percentFree);
                            }
                    }
                }
                if (map.isEmpty()) {
                    logger.error("No available storage in datacenter "+dataCenter.getName()+" - require "+capacityKB+"KB");
                    throw new CloudException("No available storage in datacenter "+dataCenter.getName()+" - require "+capacityKB+"KB");
                }
                if (map.size() == 1) {
                    return map.keySet().iterator().next();
                }

                // return storage with least amount of free space
                Map.Entry<String, Integer> maxEntry = null;

                for (Map.Entry<String, Integer> entry : map.entrySet()) {
                    if (maxEntry == null || entry.getValue().compareTo(maxEntry.getValue()) > 0) {
                        maxEntry = entry;
                    }
                }
                return maxEntry.getKey();
            }
            catch (JSONException e) {
                logger.error(e);
                throw new InternalException("Unable to parse JSONObject "+e.getMessage());
            }
        }
        finally {
            APITrace.end();
        }
    }

    public String findAvailableResourcePool(@Nonnull DataCenter dataCenter, @Nonnull String networkComputeResourceID) throws InternalException, CloudException {
        APITrace.begin(provider, FIND_RESOURCE_POOL);
        try {
            try {
                VirtustreamMethod method = new VirtustreamMethod(provider);
                String obj = method.getString("/ResourcePool?$filter=IsRemoved eq false and Hypervisor/Site/SiteID eq '"+dataCenter.getProviderDataCenterId()+"'", FIND_RESOURCE_POOL);

                if (obj != null && obj.length() > 0) {
                    JSONArray list = new JSONArray(obj);
                    for (int i=0; i<list.length(); i++) {
                        JSONObject json = list.getJSONObject(i);

                        String id = json.getString("ResourcePoolID");
                        String computeId = json.getString("ComputeResourceID");
                        if (computeId.equals(networkComputeResourceID)) {
                            storageComputeId = computeId;
                            return id;
                        }
                    }
                }
                logger.error("No available resource pool in datacenter "+dataCenter.getName());
                throw new CloudException("No available resource pool in datacenter "+dataCenter.getName());
            }
            catch (JSONException e) {
                logger.error(e);
                throw new InternalException("Unable to parse JSONObject "+e.getMessage());
            }
        }
        finally {
            APITrace.end();
        }
    }

    private boolean isPublicAddress(@Nonnull String addr) {
        if( !addr.startsWith("10.") && !addr.startsWith("192.168.") ) {
            if( addr.startsWith("172.") ) {
                String[] nums = addr.split("\\.");

                if( nums.length != 4 ) {
                    return true;
                }
                else {
                    try {
                        int x = Integer.parseInt(nums[1]);

                        if( x < 16 || x > 31 ) {
                            return true;
                        }
                    }
                    catch( NumberFormatException ignore ) {
                        // ignore
                    }
                }
            }
            else {
                return true;
            }
        }
        return false;
    }

    private String getComputeResourceOfNetwork(@Nonnull String networkId) throws CloudException, InternalException {
        APITrace.begin(provider, "getNetworkComputeResourceID");
        try {
            Networks services = provider.getNetworkServices().getVlanSupport();
            VLAN vlan = services.getVlan(networkId);
            return vlan.getTag("computeResourceID");

        }
        finally {
            APITrace.end();
        }
    }

<<<<<<< HEAD
=======
    private String getComputeIDFromResourcePool(@Nonnull String resourcePoolID) throws InternalException, CloudException {
        APITrace.begin(provider, FIND_RESOURCE_POOL);
        try {
            try {
                VirtustreamMethod method = new VirtustreamMethod(provider);
                String obj = method.getString("/ResourcePool/"+resourcePoolID+"?$filter=IsRemoved eq false", FIND_RESOURCE_POOL);

                if (obj != null && obj.length() > 0) {
                    JSONObject json = new JSONObject(obj);

                    String computeId = json.getString("ComputeResourceID");
                    return computeId;
                }
                logger.error("No available resource pool with id "+resourcePoolID);
                throw new CloudException("No available resource pool with id "+resourcePoolID);
            }
            catch (JSONException e) {
                logger.error(e);
                throw new InternalException("Unable to parse JSONObject "+e.getMessage());
            }
        }
        finally {
            APITrace.end();
        }
    }
>>>>>>> ca6e8ba7
}<|MERGE_RESOLUTION|>--- conflicted
+++ resolved
@@ -471,11 +471,6 @@
                 JSONArray nics = new JSONArray();
                 nics.put(nic);
 
-<<<<<<< HEAD
-
-
-=======
->>>>>>> ca6e8ba7
                 //customisation of password and ip address and a whole bunch of mandatory params
                /* JSONObject customization = new JSONObject();
                 String password = generatePassword();
@@ -550,15 +545,9 @@
                     JSONObject json = new JSONObject(obj);
                     String vmId = provider.parseTaskID(json);
                     if (vmId != null) {
-<<<<<<< HEAD
-                        // poll for up to 5 minutes - VS can sometimes suffer from race condition problems
-                        VirtualMachine vm = null;
-                        long timeout = System.currentTimeMillis() + (CalendarWrapper.MINUTE * 5l);
-=======
                         // poll for up to 30 minutes - VS can sometimes suffer from race condition problems
                         VirtualMachine vm = null;
                         long timeout = System.currentTimeMillis() + (CalendarWrapper.MINUTE * 30l);
->>>>>>> ca6e8ba7
                         while (timeout > System.currentTimeMillis()) {
                             vm = getVirtualMachine(vmId);
                             if (vm != null) {
@@ -1139,11 +1128,6 @@
                             }
                         }
 
-<<<<<<< HEAD
-                        // as long as the storage has enough free space we can use it
-                        if (capacityKB <= freeSpaceKB && found) {
-                            map.put(id, percentFree);
-=======
                         JSONArray computeIds = json.getJSONArray("ComputeResourceIDs");
                         for (int j = 0; j < computeIds.length(); j++) {
                             String computeID = computeIds.getString(j);
@@ -1151,7 +1135,6 @@
                                 found = true;
                                 break;
                             }
->>>>>>> ca6e8ba7
                         }
                         // as long as the storage has enough free space we can use it
                         if (capacityKB <= freeSpaceKB && found) {
@@ -1261,8 +1244,6 @@
         }
     }
 
-<<<<<<< HEAD
-=======
     private String getComputeIDFromResourcePool(@Nonnull String resourcePoolID) throws InternalException, CloudException {
         APITrace.begin(provider, FIND_RESOURCE_POOL);
         try {
@@ -1288,5 +1269,4 @@
             APITrace.end();
         }
     }
->>>>>>> ca6e8ba7
 }